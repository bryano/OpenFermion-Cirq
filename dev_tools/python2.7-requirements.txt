--- conflicted
+++ resolved
@@ -6,10 +6,6 @@
 
 # NOTE: switch to non-dev versions when releasing!
 cirq==0.5.0.dev20190416130350
-<<<<<<< HEAD
-openfermion==0.9.0
-=======
 openfermion==0.10.0.dev20190416194415
->>>>>>> e8ed82e5
 
 # Note: if you want to install cirq from github master HEAD, use dev_tools/pip-install-cirq-python2-from-head.sh