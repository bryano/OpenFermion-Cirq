--- conflicted
+++ resolved
@@ -30,13 +30,8 @@
     n_qubits = 4
     qubits = cirq.LineQubit.range(n_qubits)
     circuit = cirq.Circuit.from_ops(
-<<<<<<< HEAD
-            cirq.X.on_each(qubits[:3]),
-            cirq.MeasurementGate(n_qubits, 'all').on(*qubits))
-=======
             cirq.X.on_each(*qubits[:3]),
             cirq.measure(*qubits, key='all'))
->>>>>>> dc7a6b33
     result = simulator.simulate(circuit)
 
     numpy.testing.assert_allclose(test_objective.value(result), 3)
