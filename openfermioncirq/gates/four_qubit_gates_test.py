--- conflicted
+++ resolved
@@ -54,23 +54,6 @@
         assert numpy.allclose(actual_component, expected_component)
 
 
-<<<<<<< HEAD
-def test_double_excitation_num_qubits():
-    assert DoubleExcitationGate().num_qubits() == 4
-
-
-def test_combined_double_excitation_num_qubits():
-    assert CombinedDoubleExcitationGate().num_qubits() == 4
-
-
-def test_double_excitation_repr():
-    assert repr(DoubleExcitationGate(exponent=1)) == 'DoubleExcitation'
-    assert repr(DoubleExcitationGate(
-        exponent=0.5)) == 'DoubleExcitation**0.5'
-
-
-=======
->>>>>>> dc7a6b33
 def test_double_excitation_init_with_multiple_args_fails():
     with pytest.raises(ValueError):
         _ = ofc.DoubleExcitationGate(exponent=1.0, duration=numpy.pi/2)
