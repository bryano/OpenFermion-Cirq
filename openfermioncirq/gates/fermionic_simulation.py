#   Licensed under the Apache License, Version 2.0 (the "License");
#   you may not use this file except in compliance with the License.
#   You may obtain a copy of the License at
#
#       http://www.apache.org/licenses/LICENSE-2.0
#
#   Unless required by applicable law or agreed to in writing, software
#   distributed under the License is distributed on an "AS IS" BASIS,
#   WITHOUT WARRANTIES OR CONDITIONS OF ANY KIND, either express or implied.
#   See the License for the specific language governing permissions and
#   limitations under the License.

import abc
from typing import Iterable, Optional, Tuple, Union

import cirq
import numpy as np
import openfermion
import scipy.linalg as la
import sympy



def _arg(x):
    if x == 0:
        return 0
    if cirq.is_parameterized(x):
        return sympy.arg(x)
    return np.angle(x)


def _canonicalize_weight(w):
    if w == 0:
        return (0, 0)
    if cirq.is_parameterized(w):
        return (cirq.PeriodicValue(abs(w), 2 * sympy.pi), sympy.arg(w))
    period = 2 * np.pi
    return (np.round((w.real % period) if (w == np.real(w)) else
        (abs(w) % period) * w / abs(w), 8), 0)


def state_swap_eigen_component(x: str, y: str, sign: int = 1, angle: float=0):
    """The +/- eigen-component of the operation that swaps states x and y.

    For example, state_swap_eigen_component('01', '10', ±1) with angle θ returns
        ┌                               ┐
        │0, 0,           0,            0│
        │0, 0.5,         ±0.5 e^{-iθ}, 0│
        │0, ±0.5 e^{iθ}, 0.5,          0│
        │0, 0,           0,            0│
        └                               ┘

    Args:
        x: The first state to swap, as a bitstring.
        y: The second state to swap, as a bitstring. Must have high index than
            x.
        sign: The sign of the off-diagonal elements (indicated by +/-1).
        angle: The phase of the complex off-diagonal elements. Defaults to 0.

    Returns: The eigen-component.

    Raises:
        ValueError:
            * x and y have different lengths
            * x or y contains a character other than '0' and '1'
            * x and y are the same
            * sign is not -1 or 1
        TypeError: x or y is not a string
    """
    if not (isinstance(x, str) and isinstance(y, str)):
        raise TypeError('not (isinstance(x, str) and isinstance(y, str))')
    if len(x) != len(y):
        raise ValueError('len(x) != len(y)')
    if set(x).union(y).difference('01'):
        raise ValueError('Arguments must be 0-1 strings.')
    if x == y:
        raise ValueError('x == y')
    if sign not in (-1, 1):
        raise ValueError('sign not in (-1, 1)')

    dim = 2 ** len(x)
    i, j = int(x, 2), int(y, 2)

    component = np.zeros((dim, dim), dtype=np.complex128)
    component[i, i] = component[j, j] = 0.5
    component[j, i]= sign * 0.5 * 1j**(angle * 2 / np.pi)
    component[i, j]= sign * 0.5 * 1j**(-angle * 2 / np.pi)
    return component


@cirq.value_equality(approximate=True)
class FermionicSimulationGate(cirq.EigenGate):
    r"""The Jordan-Wigner transform of :math:`\exp(-i H)` for a fermionic Hamiltonian
    :math:`H`.

    Each subclass corresponds to a set of generators :math:`\{G_i\}`
    corresponding to the family of Hamiltonians :math:`\sum_i w_i G_i +
    \text{h.c.}`, where the weights :math:`w_i \in \mathbb C` are specified by
    the instance.

    The Jordan-Wigner mapping maps the fermionic modes :math:`(0, \ldots, n - 1)` to qubits 
    :math:`(0, \ldots, n - 1)`, respectively.

    Each generator :math:`G_i` must be a linear combination of fermionic
    monomials consisting of an even number of creation/annihilation operators.
    This is so that the Jordan-Wigner transform acts only on the gate's qubits,
    even when the fermionic modes are offset as part of a larger Jordan-Wigner string.
    """

    def __init__(self,
                 weights: Optional[Tuple[complex, ...]]=None,
                 absorb_exponent: bool = False,
                 **kwargs) -> None:
        """A fermionic interaction.

        Args:
            weights: The weights of the terms in the Hamiltonian.
            absorb_exponent: Whether to absorb the given exponent into the
                weights. If true, the exponent of the return gate is `1`.
                Defaults to `False`.
        """
        if weights is None:
            weights = (1.,) * self.num_weights
        self.weights = weights

        super().__init__(**kwargs)

        if absorb_exponent:
            self.absorb_exponent_into_weights()

    @abc.abstractproperty
    def num_weights(self) -> int:
        """The number of parameters (weights) in the generator."""

    @abc.abstractproperty
    def qubit_generator(self) -> np.ndarray:
        """The matrix G such that the gate's unitary is exp(-i t G) with
        exponent t."""

    @abc.abstractproperty
    def fermion_generators(self) -> Iterable[openfermion.FermionOperator]:
        r"""The FermionOperators :math:`(G_i)_i` such that the gate's fermionic
        generator is :math:`\sum_i w_i G_i + \text{h.c.}` where :math:`(w_i)_i`
        are the gate's weights."""

    @property
    def fermion_generator(self) -> openfermion.FermionOperator:
        """The FermionOperator G such that the gate's unitary is exp(-i t G)
        with exponent t using the Jordan-Wigner transformation."""
        half_generator = sum((w * G for w, G in
                zip(self.weights, self.fermion_generators)),
                openfermion.FermionOperator())
        return half_generator + openfermion.hermitian_conjugated(half_generator)

    def _value_equality_values_(self):
        return tuple(_canonicalize_weight(w * self.exponent)
                for w in list(self.weights) + [self._global_shift])

    def _is_parameterized_(self) -> bool:
        return any(cirq.is_parameterized(v)
                for V in self._value_equality_values_()
                for v in V)

    def absorb_exponent_into_weights(self):
        period = (2 * sympy.pi) if self._is_parameterized_() else 2 * (np.pi)
        new_weights = []
        for weight in self.weights:
            if not weight:
                new_weights.append(weight)
                continue
            old_abs = abs(weight)
            new_abs = (old_abs * self._exponent) % period
            new_weights.append(weight * new_abs / old_abs)
        self.weights = tuple(new_weights)
        self._global_shift *= self._exponent
        self._exponent = 1


class QuadraticFermionicSimulationGate(
        FermionicSimulationGate,
        cirq.InterchangeableQubitsGate,
        cirq.TwoQubitGate):
    r"""(w0 |10><01| + h.c.) + w1 * |11><11| interaction.

    With weights :math:`(w_0, w_1)` and exponent :math:`t`, this gate's matrix
    is defined as

    .. math::
        e^{-i t H},

    where

    .. math::
        H = \left(w_0 \left| 10 \right\rangle\left\langle 01 \right| +
                \text{h.c.}\right) -
            w_1 \left| 11 \right\rangle \left\langle 11 \right|.

    This corresponds to the Jordan-Wigner transform of

    .. math::
        H = (w_0 a^{\dagger}_i a_{i+1} + \text{h.c.}) +
             w_1 a_{i}^{\dagger} a_{i+1}^{\dagger} a_{i} a_{i+1},

    where :math:`a_i` and  :math:`a_{i+1}` are the annihilation operators for
    the fermionic modes :math:`i` and :math:`(i+1)`, respectively mapped to the
    first and second qubits on which this gate acts.

    Args:
        weights: The weights of the terms in the Hamiltonian.
    """

    @property
    def num_weights(self):
        return 2

    def _decompose_(self, qubits):
        r = 2 * abs(self.weights[0]) / np.pi
        theta = _arg(self.weights[0]) / np.pi
        yield cirq.Z(qubits[0]) ** -theta
        yield cirq.ISwapPowGate(exponent=-r * self.exponent)(*qubits)
        yield cirq.Z(qubits[0]) ** theta
        yield cirq.CZPowGate(
                exponent=-self.weights[1] * self.exponent / np.pi)(*qubits)

    def _eigen_components(self):
        components = [
            (0, np.diag([1, 0, 0, 0])),
            (-self.weights[1] / np.pi, np.diag([0, 0, 0, 1]))
            ]
        r = abs(self.weights[0]) / np.pi
        theta = 2 * _arg(self.weights[0]) / np.pi
        for s in (-1, 1):
            components.append((-s * r,
                np.array([
                    [0, 0, 0, 0],
                    [0, 1, s * 1j**(-theta), 0],
                    [0, s * 1j**(theta), 1, 0],
                    [0, 0, 0, 0]
                ]) / 2))
        return components

    def __repr__(self):
        exponent_str = ('' if self.exponent == 1 else
                ', exponent=' + cirq._compat.proper_repr(self.exponent))
        return ('ofc.QuadraticFermionicSimulationGate(({}){})'.format(
                ', '.join(cirq._compat.proper_repr(v) for v in self.weights),
                exponent_str))

    @property
    def qubit_generator(self):
        generator = np.zeros((4, 4), dtype=np.complex128)
        # w0 |10><01| + h.c.
        generator[2, 1] = self.weights[0]
        generator[1, 2] = self.weights[0].conjugate()
        # w1 |11><11|
        generator[3, 3] = self.weights[1]
        return generator

    @property
    def fermion_generators(self):
        return (
            openfermion.FermionOperator(
                ((0, 1), (1, 0))),
            openfermion.FermionOperator(
                ((0, 1), (0, 0), (1, 1), (1, 0)), 0.5),
        )


class CubicFermionicSimulationGate(
        FermionicSimulationGate,
        cirq.ThreeQubitGate):
    r"""w0 * |110><101| + w1 * |110><011| + w2 * |101><011| + hc interaction.

    With weights :math:`(w_0, w_1, w_2)` and exponent :math:`t`, this gate's
    matrix is defined as

    .. math::
        e^{-i t H},

    where

    .. math::
        H = \left(w_0 \left| 110 \right\rangle\left\langle 101 \right| +
                \text{h.c.}\right) +
            \left(w_1 \left| 110 \right\rangle\left\langle 011 \right| +
                \text{h.c.}\right) +
            \left(w_2 \left| 101 \right\rangle\left\langle 011 \right| +
                \text{h.c.}\right)

    This corresponds to the Jordan-Wigner transform of

    .. math::
        H = -\left(w_0 a^{\dagger}_i a^{\dagger}_{i+1} a_{i} a_{i+2} +
                   \text{h.c.}\right) -
            \left(w_1 a^{\dagger}_i a^{\dagger}_{i+1} a_{i+1} a_{i+2} +
                  \text{h.c.}\right) -
            \left(w_2 a^{\dagger}_i a^{\dagger}_{i+2} a_{i+1} a_{i+2} +
                  \text{h.c.}\right),

    where :math:`a_i`, :math:`a_{i+1}`, :math:`a_{i+2}` are the annihilation
    operators for the fermionic modes :math:`i`, :math:`(i+1)` :math:`(i+2)`,
    respectively mapped to the three qubits on which this gate acts.

    Args:
        weights: The weights of the terms in the Hamiltonian.
    """

    @property
    def num_weights(self):
        return 3

    def _eigen_components(self):
        components = [(0, np.diag([1, 1, 1, 0, 1, 0, 0, 1]))]
        nontrivial_part = np.zeros((3, 3), dtype=np.complex128)
        for ij, w in zip([(1, 2), (0, 2), (0, 1)], self.weights):
            nontrivial_part[ij] = w
            nontrivial_part[ij[::-1]] = w.conjugate()
        assert(np.allclose(nontrivial_part, nontrivial_part.conj().T))
        eig_vals, eig_vecs = np.linalg.eigh(nontrivial_part)
        for eig_val, eig_vec in zip(eig_vals, eig_vecs.T):
            exp_factor = -eig_val / np.pi
            proj = np.zeros((8, 8), dtype=np.complex128)
            nontrivial_indices = np.array([3, 5, 6], dtype=np.intp)
            proj[nontrivial_indices[:, np.newaxis], nontrivial_indices] = (
                    np.outer(eig_vec.conjugate(), eig_vec))
            components.append((exp_factor, proj))
        return components

    def __repr__(self):
        return (
            'ofc.CubicFermionicSimulationGate(' +
            '({})'.format(' ,'.join(
                cirq._compat.proper_repr(w) for w in self.weights)) +
            ('' if self.exponent == 1 else
             (', exponent=' + cirq._compat.proper_repr(self.exponent))) +
            ('' if self._global_shift == 0 else
             (', global_shift=' +
                 cirq._compat.proper_repr(self._global_shift))) +
            ')')

    @property
    def qubit_generator(self):
        generator = np.zeros((8, 8), dtype=np.complex128)
        # w0 |110><101| + h.c.
        generator[6, 5] = self.weights[0]
        generator[5, 6] = self.weights[0].conjugate()
        # w1 |110><011| + h.c.
        generator[6, 3] = self.weights[1]
        generator[3, 6] = self.weights[1].conjugate()
        # w2 |101><011| + h.c.
        generator[5, 3] = self.weights[2]
        generator[3, 5] = self.weights[2].conjugate()
        return generator

    @property
    def fermion_generators(self):
        return (
            openfermion.FermionOperator(((0, 1), (0, 0), (1, 1), (2, 0))),
            openfermion.FermionOperator(((0, 1), (1, 1), (1, 0), (2, 0)), -1),
            openfermion.FermionOperator(((0, 1), (1, 0), (2, 1), (2, 0))),
        )

<<<<<<< HEAD

class QuarticFermionicSimulationGate(FermionicSimulationGate):
=======
@cirq.value_equality(approximate=True)
class QuarticFermionicSimulationGate(cirq.EigenGate):
>>>>>>> 269442c7
    r"""Rotates Hamming-weight 2 states into their bitwise complements.

    With weights :math:`(w_0, w_1, w_2)` and exponent :math:`t`, this gate's
    matrix is defined as

    .. math::
        e^{-i t H},

    where

    .. math::
        H = \left(w_0 \left| 1001 \right\rangle\left\langle 0110 \right| +
                \text{h.c.}\right) +
            \left(w_1 \left| 1010 \right\rangle\left\langle 0101 \right| +
                \text{h.c.}\right) +
            \left(w_2 \left| 1100 \right\rangle\left\langle 0011 \right| +
                \text{h.c.}\right)

    This corresponds to the Jordan-Wigner transform of

    .. math::
        H = -\left(w_0 a^{\dagger}_i a^{\dagger}_{i+3} a_{i+1} a_{i+2} +
                   \text{h.c.}\right) -
            \left(w_1 a^{\dagger}_i a^{\dagger}_{i+2} a_{i+1} a_{i+3} +
                  \text{h.c.}\right) -
            \left(w_2 a^{\dagger}_i a^{\dagger}_{i+1} a_{i+2} a_{i+3} +
                  \text{h.c.}\right),

    where :math:`a_i`, ..., :math:`a_{i+3}` are the annihilation operators for
    the fermionic modes :math:`i`, ..., :math:`(i+3)`, respectively
    mapped to the four qubits on which this gate acts.


    Args:
        weights: The weights of the terms in the Hamiltonian.
    """

    @property
    def num_weights(self):
        return 3

    def num_qubits(self):
        return 4

    def _eigen_components(self):
        # projector onto subspace spanned by basis states with
        # Hamming weight != 2
        zero_component = np.diag([int(bin(i).count('1') != 2)
                                  for i in range(16)])

        state_pairs = (('0110', '1001'),
                       ('0101', '1010'),
                       ('0011', '1100'))

        plus_minus_components = tuple(
            (-abs(weight) * sign / np.pi,
             state_swap_eigen_component(
                 state_pair[0], state_pair[1], sign, np.angle(weight)))
            for weight, state_pair in zip(self.weights, state_pairs)
            for sign in (-1, 1))

        return ((0, zero_component),) + plus_minus_components

    def _with_exponent(self,
                       exponent: Union[sympy.Symbol, float]
                       ) -> 'QuarticFermionicSimulationGate':
        gate = QuarticFermionicSimulationGate(self.weights)
        gate._exponent = exponent
        return gate

    def _decompose_(self, qubits):
        """The goal is to effect a rotation around an axis in the XY plane in
        each of three orthogonal 2-dimensional subspaces.

        First, the following basis change is performed:
            0000 ↦ 0001        0001 ↦ 1111
            1111 ↦ 0010        1110 ↦ 1100
                               0010 ↦ 0000
            0110 ↦ 0101        1101 ↦ 0011
            1001 ↦ 0110        0100 ↦ 0100
            1010 ↦ 1001        1011 ↦ 0111
            0101 ↦ 1010        1000 ↦ 1000
            1100 ↦ 1101        0111 ↦ 1011
            0011 ↦ 1110

        Note that for each 2-dimensional subspace of interest, the first two
        qubits are the same and the right two qubits are different. The desired
        rotations thus can be effected by a complex-version of a partial SWAP
        gate on the latter two qubits, controlled on the first two qubits. This
        partial SWAP-like gate can  be decomposed such that it is parameterized
        solely by a rotation in the ZY plane on the third qubit. These are the
        `individual_rotations`; call them U0, U1, U2.

        To decompose the double controlled rotations, we use four other
        rotations V0, V1, V2, V3 (the `combined_rotations`) such that
            U0 = V3 · V1 · V0
            U1 = V3 · V2 · V1
            U2 = V2 · V0
        """

        if self._is_parameterized_():
            return NotImplemented

        individual_rotations = [
            la.expm(0.5j * self.exponent * np.array([
                [np.real(w), 1j * s * np.imag(w)],
                [-1j * s * np.imag(w), -np.real(w)]]))
            for s, w in zip([1, -1, -1], self.weights)]

        combined_rotations = {}
        combined_rotations[0] = la.sqrtm(np.linalg.multi_dot([
                la.inv(individual_rotations[1]),
                individual_rotations[0],
                individual_rotations[2]]))
        combined_rotations[1] = la.inv(combined_rotations[0])
        combined_rotations[2] = np.linalg.multi_dot([
                la.inv(individual_rotations[0]),
                individual_rotations[1],
                combined_rotations[0]])
        combined_rotations[3] = individual_rotations[0]

        controlled_rotations = {i: cirq.ControlledGate(
            cirq.MatrixGate(combined_rotations[i], qid_shape=(2,)))
            for i in range(4)}

        a, b, c, d = qubits

        basis_change = list(cirq.flatten_op_tree([
            cirq.CNOT(b, a),
            cirq.CNOT(c, b),
            cirq.CNOT(d, c),
            cirq.CNOT(c, b),
            cirq.CNOT(b, a),
            cirq.CNOT(a, b),
            cirq.CNOT(b, c),
            cirq.CNOT(a, b),
            [cirq.X(c), cirq.X(d)],
            [cirq.CNOT(c, d), cirq.CNOT(d, c)],
            [cirq.X(c), cirq.X(d)],
            ]))

        controlled_rotations = list(cirq.flatten_op_tree([
            controlled_rotations[0](b, c),
            cirq.CNOT(a, b),
            controlled_rotations[1](b, c),
            cirq.CNOT(b, a),
            cirq.CNOT(a, b),
            controlled_rotations[2](b, c),
            cirq.CNOT(a, b),
            controlled_rotations[3](b, c)
            ]))

        controlled_swaps = [
            [cirq.CNOT(c, d), cirq.H(c)],
            cirq.CNOT(d, c),
            controlled_rotations,
            cirq.CNOT(d, c),
            [cirq.inverse(op) for op in reversed(controlled_rotations)],
            [cirq.H(c), cirq.CNOT(c, d)],
            ]

        return [basis_change, controlled_swaps, basis_change[::-1]]

    def _circuit_diagram_info_(self, args: cirq.CircuitDiagramInfoArgs
                               ) -> cirq.CircuitDiagramInfo:
        if args.use_unicode_characters:
            wire_symbols = ('⇊⇈',) * 4
        else:
            wire_symbols = ('a*a*aa',) * 4
        return cirq.CircuitDiagramInfo(wire_symbols=wire_symbols,
                                       exponent=self._diagram_exponent(args))

    def _apply_unitary_(self, args: cirq.ApplyUnitaryArgs
                        ) -> Optional[np.ndarray]:
        if cirq.is_parameterized(self):
            return NotImplemented

        am, bm, cm = (la.expm(-1j * self.exponent *
                      np.array([[0, w], [w.conjugate(), 0]]))
                      for w in self.weights)

        a1 = args.subspace_index(0b1001)
        b1 = args.subspace_index(0b0101)
        c1 = args.subspace_index(0b0011)

        a2 = args.subspace_index(0b0110)
        b2 = args.subspace_index(0b1010)
        c2 = args.subspace_index(0b1100)

        cirq.apply_matrix_to_slices(args.target_tensor,
                                    am,
                                    slices=[a1, a2],
                                    out=args.available_buffer)
        cirq.apply_matrix_to_slices(args.available_buffer,
                                    bm,
                                    slices=[b1, b2],
                                    out=args.target_tensor)
        return cirq.apply_matrix_to_slices(args.target_tensor,
                                           cm,
                                           slices=[c1, c2],
                                           out=args.available_buffer)

    def __repr__(self):
        return (
            'ofc.QuarticFermionicSimulationGate(({}), '
            'absorb_exponent=False, '
            'exponent={})'.format(
                ', '.join(cirq._compat.proper_repr(v) for v in self.weights),
                cirq._compat.proper_repr(self.exponent)))

    @property
    def qubit_generator(self):
        """The (Hermitian) matrix G such that the gate's unitary is
        exp(-i * G).
        """

        generator = np.zeros((1 << 4,) * 2, dtype=np.complex128)

        # w0 |1001><0110| + h.c.
        generator[9, 6] = self.weights[0]
        generator[6, 9] = self.weights[0].conjugate()
        # w1 |1010><0101| + h.c.
        generator[10, 5] = self.weights[1]
        generator[5, 10] = self.weights[1].conjugate()
        # w2 |1100><0011| + h.c.
        generator[12, 3] = self.weights[2]
        generator[3, 12] = self.weights[2].conjugate()
        return generator

    @property
    def fermion_generators(self):
        return (
            openfermion.FermionOperator(((0, 1), (1, 0), (2, 0), (3, 1)), -1),
            openfermion.FermionOperator(((0, 1), (1, 0), (2, 1), (3, 0))),
            openfermion.FermionOperator(((0, 1), (1, 1), (2, 0), (3, 0)), -1),
        )<|MERGE_RESOLUTION|>--- conflicted
+++ resolved
@@ -360,13 +360,7 @@
             openfermion.FermionOperator(((0, 1), (1, 0), (2, 1), (2, 0))),
         )
 
-<<<<<<< HEAD
-
 class QuarticFermionicSimulationGate(FermionicSimulationGate):
-=======
-@cirq.value_equality(approximate=True)
-class QuarticFermionicSimulationGate(cirq.EigenGate):
->>>>>>> 269442c7
     r"""Rotates Hamming-weight 2 states into their bitwise complements.
 
     With weights :math:`(w_0, w_1, w_2)` and exponent :math:`t`, this gate's
