#   Licensed under the Apache License, Version 2.0 (the "License");
#   you may not use this file except in compliance with the License.
#   You may obtain a copy of the License at
#
#       http://www.apache.org/licenses/LICENSE-2.0
#
#   Unless required by applicable law or agreed to in writing, software
#   distributed under the License is distributed on an "AS IS" BASIS,
#   WITHOUT WARRANTIES OR CONDITIONS OF ANY KIND, either express or implied.
#   See the License for the specific language governing permissions and
#   limitations under the License.

import itertools

import numpy as np
import pytest
import scipy.linalg as la
import sympy

import cirq
from cirq.testing import EqualsTester

import openfermioncirq as ofc


def test_apply_unitary_effect():
    cirq.testing.assert_has_consistent_apply_unitary_for_various_exponents(
        ofc.CXXYY,
        exponents=[1, -0.5, 0.5, 0.25, -0.25, 0.1, sympy.Symbol('s')])

    cirq.testing.assert_has_consistent_apply_unitary_for_various_exponents(
        ofc.CYXXY,
        exponents=[1, -0.5, 0.5, 0.25, -0.25, 0.1, sympy.Symbol('s')])


def test_cxxyy_eq():
    eq = EqualsTester()

    eq.add_equality_group(ofc.CXXYY**-0.5,
                          ofc.CXXYYPowGate(exponent=3.5),
                          ofc.CXXYYPowGate(exponent=-0.5))

    eq.add_equality_group(ofc.CXXYYPowGate(exponent=1.5),
                          ofc.CXXYYPowGate(exponent=-2.5))

    eq.make_equality_group(lambda: ofc.CXXYYPowGate(exponent=0))
    eq.make_equality_group(lambda: ofc.CXXYYPowGate(exponent=0.5))


@pytest.mark.parametrize('exponent', [1.0, 0.5, 0.25, 0.1, 0.0, -0.5])
def test_cxxyy_decompose(exponent):
    cirq.testing.assert_decompose_is_consistent_with_unitary(
            ofc.CXXYY**exponent)


def test_cxxyy_repr():
    assert repr(ofc.CXXYY) == 'CXXYY'
    assert repr(ofc.CXXYY**0.5) == 'CXXYY**0.5'


def test_cyxxy_eq():
    eq = EqualsTester()

    eq.add_equality_group(ofc.CYXXY**-0.5,
                          ofc.CYXXYPowGate(exponent=3.5),
                          ofc.CYXXYPowGate(exponent=-0.5))

    eq.add_equality_group(ofc.CYXXYPowGate(exponent=1.5),
                          ofc.CYXXYPowGate(exponent=-2.5))

    eq.make_equality_group(lambda: ofc.CYXXYPowGate(exponent=0))
    eq.make_equality_group(lambda: ofc.CYXXYPowGate(exponent=0.5))


@pytest.mark.parametrize('exponent', [1.0, 0.5, 0.25, 0.1, 0.0, -0.5])
def test_cyxxy_decompose(exponent):
    cirq.testing.assert_decompose_is_consistent_with_unitary(
            ofc.CYXXY**exponent)


def test_cyxxy_repr():
    assert repr(ofc.CYXXYPowGate(exponent=1)) == 'CYXXY'
    assert repr(ofc.CYXXYPowGate(exponent=0.5)) == 'CYXXY**0.5'


@pytest.mark.parametrize(
        'gate, initial_state, correct_state', [
            (ofc.CXXYY,
                np.array([0, 0, 0, 0, 0, 1, 1, 0]) / np.sqrt(2),
                np.array([0, 0, 0, 0, 0, -1j, -1j, 0]) / np.sqrt(2)),
            (ofc.CXXYY**0.5,
                np.array([0, 0, 0, 0, 1, 1, 0, 0]) / np.sqrt(2),
                np.array([0, 0, 0, 0, 1 / np.sqrt(2), 0.5, -0.5j, 0])),
            (ofc.CXXYY**-0.5,
                np.array([0, 0, 0, 0, 1, 1, 0, 0]) / np.sqrt(2),
                np.array([0, 0, 0, 0, 1 / np.sqrt(2), 0.5, 0.5j, 0])),
            (ofc.CXXYY,
                np.array([1 / np.sqrt(2), 0, 0, 0, 0, 0.5, 0.5, 0]),
                np.array([1 / np.sqrt(2), 0, 0, 0, 0, -0.5j, -0.5j, 0])),
            (ofc.CXXYY,
                np.array([0, 1, 1, 0, 0, 0, 0, 0]) / np.sqrt(2),
                np.array([0, 1, 1, 0, 0, 0, 0, 0]) / np.sqrt(2)),
            (ofc.CXXYY**0.5,
                np.array([1, 1, 0, 0, 0, 0, 0, 0]) / np.sqrt(2),
                np.array([1, 1, 0, 0, 0, 0, 0, 0]) / np.sqrt(2)),
            (ofc.CXXYY**-0.5,
                np.array([1, 0, 0, 1, 0, 0, 0, 0]) / np.sqrt(2),
                np.array([1, 0, 0, 1, 0, 0, 0, 0]) / np.sqrt(2)),
            (ofc.CYXXY,
                np.array([0, 0, 0, 0, 0, 1, 1, 0]) / np.sqrt(2),
                np.array([0, 0, 0, 0, 0, 1, -1, 0]) / np.sqrt(2)),
            (ofc.CYXXY**0.5,
                np.array([0, 0, 0, 0, 0, 1, 1, 0]) / np.sqrt(2),
                np.array([0, 0, 0, 0, 0, 0, 1, 0])),
            (ofc.CYXXY**-0.5,
                np.array([0, 0, 0, 0, 0, 1, 1, 0]) / np.sqrt(2),
                np.array([0, 0, 0, 0, 0, 1, 0, 0])),
            (ofc.CYXXY**-0.5,
                np.array([1 / np.sqrt(2), 0, 0, 0, 0, 0.5, 0.5, 0]),
                np.array([1, 0, 0, 0, 0, 1, 0, 0]) / np.sqrt(2)),
            (ofc.CYXXY,
                np.array([0, 1, 1, 0, 0, 0, 0, 0]) / np.sqrt(2),
                np.array([0, 1, 1, 0, 0, 0, 0, 0]) / np.sqrt(2)),
            (ofc.CYXXY**0.5,
                np.array([1, 1, 0, 0, 0, 0, 0, 0]) / np.sqrt(2),
                np.array([1, 1, 0, 0, 0, 0, 0, 0]) / np.sqrt(2)),
            (ofc.CYXXY**-0.5,
                np.array([1, 0, 0, 1, 0, 0, 0, 0]) / np.sqrt(2),
                np.array([1, 0, 0, 1, 0, 0, 0, 0]) / np.sqrt(2))
])
def test_three_qubit_rotation_gates_on_simulator(gate: cirq.Gate,
                                                 initial_state: np.ndarray,
                                                 correct_state: np.ndarray):
    op = gate(*cirq.LineQubit.range(3))
    result = cirq.Circuit.from_ops(op).apply_unitary_effect_to_state(
        initial_state, dtype=np.complex128)
    cirq.testing.assert_allclose_up_to_global_phase(result,
                                                    correct_state,
                                                    atol=1e-8)


@pytest.mark.parametrize('rads', [
    2*np.pi, np.pi, 0.5*np.pi, 0.25*np.pi, 0.1*np.pi, 0.0, -0.5*np.pi])
def test_crxxyy_unitary(rads):
    np.testing.assert_allclose(
            cirq.unitary(ofc.CRxxyy(rads)),
            cirq.unitary(cirq.ControlledGate(ofc.Rxxyy(rads))),
            atol=1e-8)


@pytest.mark.parametrize('rads', [
    2*np.pi, np.pi, 0.5*np.pi, 0.25*np.pi, 0.1*np.pi, 0.0, -0.5*np.pi])
def test_cryxxy_unitary(rads):
    np.testing.assert_allclose(
            cirq.unitary(ofc.CRyxxy(rads)),
            cirq.unitary(cirq.ControlledGate(ofc.Ryxxy(rads))),
            atol=1e-8)


def test_three_qubit_gate_text_diagrams():
    a = cirq.NamedQubit('a')
    b = cirq.NamedQubit('b')
    c = cirq.NamedQubit('c')

    circuit = cirq.Circuit.from_ops(
        ofc.CXXYY(a, b, c),
        ofc.CYXXY(a, b, c))
    cirq.testing.assert_has_diagram(circuit, """
a: ───@──────@──────
      │      │
b: ───XXYY───YXXY───
      │      │
c: ───XXYY───#2─────
""")

    circuit = cirq.Circuit.from_ops(
        ofc.CXXYY(a, b, c)**-0.5,
        ofc.CYXXY(a, b, c)**-0.5)
    cirq.testing.assert_has_diagram(circuit, """
a: ───@───────────@─────────
      │           │
b: ───XXYY────────YXXY──────
      │           │
c: ───XXYY^-0.5───#2^-0.5───
""")


def test_combined_cxxyy():
    ofc.testing.assert_eigengate_implements_consistent_protocols(
        ofc.CombinedCXXYYPowGate)

@pytest.mark.parametrize('exponent,control',
    itertools.product(
        [0, 1, -1, 0.25, -0.5, 0.1],
        [0, 1, 2]))
<<<<<<< HEAD
def test_combined_cxxyy_consistency(exponent, control):
=======
def test_combined_cxxyy_consistency_special(exponent, control):
>>>>>>> 0dffbc59
    weights = tuple(np.eye(1, 3, control)[0])
    general_gate  = ofc.CombinedCXXYYPowGate(weights, exponent=exponent)
    general_unitary = cirq.unitary(general_gate)

    indices = np.dot(
            list(itertools.product((0, 1), repeat=3)),
            (2 ** np.roll(np.arange(3), -control))[::-1])
    special_gate = ofc.CXXYYPowGate(exponent=exponent)
    special_unitary = (
            cirq.unitary(special_gate)[indices[:, np.newaxis], indices])

<<<<<<< HEAD
    assert np.allclose(general_unitary, special_unitary)
=======
    assert np.allclose(general_unitary, special_unitary)


@pytest.mark.parametrize('weights,exponent', [
    (np.random.uniform(-5, 5, 3), np.random.uniform(-5, 5)) for _ in range(5)])
def test_combined_cxxyy_consistency_docstring(weights, exponent):
    generator = np.zeros((8, 8))
    generator[6, 5] = generator[5, 6] = weights[0] # w0 * (|110><101| + |101><110|)
    generator[6, 3] = generator[3, 6] = weights[1] # w1 * (|110><011| + |011><110|)
    generator[5, 3] = generator[3, 5] = weights[2] # w2 * (|101><011| + |011><101|)
    expected_unitary = la.expm(-0.5j * exponent * np.pi * generator)

    gate  = ofc.CombinedCXXYYPowGate(weights, exponent=exponent)
    actual_unitary = cirq.unitary(gate)

    assert np.allclose(expected_unitary, actual_unitary)
>>>>>>> 0dffbc59
<|MERGE_RESOLUTION|>--- conflicted
+++ resolved
@@ -193,11 +193,7 @@
     itertools.product(
         [0, 1, -1, 0.25, -0.5, 0.1],
         [0, 1, 2]))
-<<<<<<< HEAD
-def test_combined_cxxyy_consistency(exponent, control):
-=======
 def test_combined_cxxyy_consistency_special(exponent, control):
->>>>>>> 0dffbc59
     weights = tuple(np.eye(1, 3, control)[0])
     general_gate  = ofc.CombinedCXXYYPowGate(weights, exponent=exponent)
     general_unitary = cirq.unitary(general_gate)
@@ -209,9 +205,6 @@
     special_unitary = (
             cirq.unitary(special_gate)[indices[:, np.newaxis], indices])
 
-<<<<<<< HEAD
-    assert np.allclose(general_unitary, special_unitary)
-=======
     assert np.allclose(general_unitary, special_unitary)
 
 
@@ -227,5 +220,4 @@
     gate  = ofc.CombinedCXXYYPowGate(weights, exponent=exponent)
     actual_unitary = cirq.unitary(gate)
 
-    assert np.allclose(expected_unitary, actual_unitary)
->>>>>>> 0dffbc59
+    assert np.allclose(expected_unitary, actual_unitary)