--- conflicted
+++ resolved
@@ -171,10 +171,6 @@
         for ij, w in zip([(1, 2), (0, 2), (0, 1)], self.weights):
             nontrivial_part[ij] = nontrivial_part[ij[::-1]] = w
         eig_vals, eig_vecs = np.linalg.eigh(nontrivial_part)
-<<<<<<< HEAD
-        print(nontrivial_part)
-=======
->>>>>>> 0dffbc59
         for eig_val, eig_vec in zip(eig_vals, eig_vecs.T):
             exp_factor = -0.5 * eig_val
             proj = np.zeros((8, 8))
