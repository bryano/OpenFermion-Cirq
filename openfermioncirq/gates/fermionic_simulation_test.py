#   Licensed under the Apache License, Version 2.0 (the "License");
#   you may not use this file except in compliance with the License.
#   You may obtain a copy of the License at
#
#       http://www.apache.org/licenses/LICENSE-2.0
#
#   Unless required by applicable law or agreed to in writing, software
#   distributed under the License is distributed on an "AS IS" BASIS,
#   WITHOUT WARRANTIES OR CONDITIONS OF ANY KIND, either express or implied.
#   See the License for the specific language governing permissions and
#   limitations under the License.

import itertools
from typing import cast, Tuple

import cirq
import cirq.contrib.acquaintance as cca
import numpy as np
import openfermion
import pytest
import scipy.linalg as la
import sympy

import openfermioncirq as ofc
from openfermioncirq.gates.fermionic_simulation import (
<<<<<<< HEAD
    state_swap_eigen_component,
    interaction_operator_from_fermionic_simulation_gates,
)
=======
    state_swap_eigen_component)
>>>>>>> 819226e2


def test_state_swap_eigen_component_args():
    with pytest.raises(TypeError):
        state_swap_eigen_component(0, '12', 1)
    with pytest.raises(ValueError):
        state_swap_eigen_component('01', '01', 1)
    with pytest.raises(ValueError):
        state_swap_eigen_component('01', '10', 0)
    with pytest.raises(ValueError):
        state_swap_eigen_component('01', '100', 1)
    with pytest.raises(ValueError):
        state_swap_eigen_component('01', 'ab', 1)


@pytest.mark.parametrize('index_pair,n_qubits', [
    ((0, 1), 2),
    ((0, 3), 2),
])
def test_state_swap_eigen_component(index_pair, n_qubits):
    state_pair = tuple(format(i, '0' + str(n_qubits) + 'b') for i in index_pair)
    i, j = index_pair
    dim = 2**n_qubits
    for sign in (-1, 1):
        actual_component = state_swap_eigen_component(state_pair[0],
                                                      state_pair[1], sign)
        expected_component = np.zeros((dim, dim))
        expected_component[i, i] = expected_component[j, j] = 0.5
        expected_component[i, j] = expected_component[j, i] = sign * 0.5
        assert np.allclose(actual_component, expected_component)


@pytest.mark.parametrize('n_modes, seed',
                         [(7, np.random.randint(1 << 30)) for _ in range(2)])
def test_interaction_operator_interconversion(n_modes, seed):
    operator = openfermion.random_interaction_operator(n_modes,
                                                       real=False,
                                                       seed=seed)
    gates = ofc.fermionic_simulation_gates_from_interaction_operator(operator)
    other_operator = interaction_operator_from_fermionic_simulation_gates(
        n_modes, gates)
    operator = openfermion.normal_ordered(operator)
    other_operator = openfermion.normal_ordered(other_operator)
    assert operator == other_operator


def test_interaction_operator_from_bad_gates():
    for gates in [{(): 'bad'}, {(0,): cirq.X}]:
        with pytest.raises(TypeError):
            interaction_operator_from_fermionic_simulation_gates(5, gates)


def random_real(size=None, mag=20):
    return np.random.uniform(-mag, mag, size)


def random_complex(size=None, mag=20):
    return random_real(size, mag) + 1j * random_real(size, mag)


def random_fermionic_simulation_gate(order):
    exponent = random_real()
    if order == 2:
        weights = (random_complex(), random_real())
        return ofc.QuadraticFermionicSimulationGate(weights, exponent=exponent)
    weights = random_complex(3)
    if order == 3:
        return ofc.CubicFermionicSimulationGate(weights, exponent=exponent)
    if order == 4:
        return ofc.QuarticFermionicSimulationGate(weights, exponent=exponent)


def assert_generators_consistent(gate):
    qubit_generator = gate.qubit_generator_matrix
    qubit_generator_from_fermion_generator = (super(
        type(gate), gate).qubit_generator_matrix)
    assert np.allclose(qubit_generator, qubit_generator_from_fermion_generator)


def assert_fswap_consistent(gate):
    gate = gate.__copy__()
    n_qubits = gate.num_qubits()
    for i in range(n_qubits - 1):
        fswap = cirq.kron(np.eye(1 << i), cirq.unitary(ofc.FSWAP),
                          np.eye(1 << (n_qubits - i - 2)))
        assert fswap.shape == (1 << n_qubits,) * 2
        generator = gate.qubit_generator_matrix
        fswapped_generator = np.linalg.multi_dot([fswap, generator, fswap])
        gate.fswap(i)
        assert np.allclose(gate.qubit_generator_matrix, fswapped_generator)
    for i in (-1, n_qubits):
        with pytest.raises(ValueError):
            gate.fswap(i)


def assert_permute_consistent(gate):
    gate = gate.__copy__()
    n_qubits = gate.num_qubits()
    qubits = cirq.LineQubit.range(n_qubits)
    for pos in itertools.permutations(range(n_qubits)):
        permuted_gate = gate.__copy__()
        gate.permute(pos)
        assert permuted_gate.permuted(pos) == gate
        actual_unitary = cirq.unitary(permuted_gate)

        ops = [
            cca.LinearPermutationGate(n_qubits, dict(zip(range(n_qubits), pos)),
                                      ofc.FSWAP)(*qubits),
            gate(*qubits),
            cca.LinearPermutationGate(n_qubits, dict(zip(pos, range(n_qubits))),
                                      ofc.FSWAP)(*qubits)
        ]
        circuit = cirq.Circuit(ops)
        expected_unitary = cirq.unitary(circuit)
        assert np.allclose(actual_unitary, expected_unitary)

    with pytest.raises(ValueError):
        gate.permute(range(1, n_qubits))
    with pytest.raises(ValueError):
        gate.permute([1] * n_qubits)


<<<<<<< HEAD
def assert_interaction_operator_consistent(gate):
    interaction_op = gate.to_interaction_operator()
    other_gate = gate.from_interaction_operator(operator=interaction_op)
    if other_gate is None:
        assert np.allclose(gate.weights, 0)
    else:
        assert cirq.approx_eq(gate, other_gate)
    interaction_op = openfermion.normal_ordered(interaction_op)
    other_interaction_op = openfermion.InteractionOperator.zero(
        interaction_op.n_qubits)
    super(type(gate),
          gate).to_interaction_operator(operator=other_interaction_op)
    other_interaction_op = openfermion.normal_ordered(interaction_op)
    assert interaction_op == other_interaction_op

    other_interaction_op = super(type(gate), gate).to_interaction_operator()
    other_interaction_op = openfermion.normal_ordered(interaction_op)
    assert interaction_op == other_interaction_op


=======
>>>>>>> 819226e2
random_quadratic_gates = [random_fermionic_simulation_gate(2) for _ in range(5)]
manual_quadratic_gates = [
    ofc.QuadraticFermionicSimulationGate(weights)
    for weights in [cast(Tuple[float, float], (1, 1)), (1, 0), (0, 1), (0, 0)]
]
quadratic_gates = random_quadratic_gates + manual_quadratic_gates
cubic_gates = ([ofc.CubicFermionicSimulationGate()] +
               [random_fermionic_simulation_gate(3) for _ in range(5)])
quartic_gates = ([ofc.QuarticFermionicSimulationGate()] +
                 [random_fermionic_simulation_gate(4) for _ in range(5)])
gates = quadratic_gates + cubic_gates + quartic_gates


@pytest.mark.parametrize('gate', gates)
def test_fermionic_simulation_gate(gate):
    ofc.testing.assert_implements_consistent_protocols(gate)

    generator = gate.qubit_generator_matrix
    expected_unitary = la.expm(-1j * gate.exponent * generator)
    actual_unitary = cirq.unitary(gate)
    assert np.allclose(expected_unitary, actual_unitary)

    assert_fswap_consistent(gate)
    assert_permute_consistent(gate)
    assert_generators_consistent(gate)
    assert_interaction_operator_consistent(gate)

    assert gate.num_weights() == super(type(gate), gate).num_weights()


def test_quadratic_fermionic_simulation_gate():
    ofc.testing.assert_implements_consistent_protocols(
        ofc.QuadraticFermionicSimulationGate())


def test_zero_weights():
    for gate_type in [
            ofc.QuadraticFermionicSimulationGate,
            ofc.CubicFermionicSimulationGate, ofc.QuarticFermionicSimulationGate
    ]:
        weights = (0,) * gate_type.num_weights()
        gate = gate_type(weights)
        n_qubits = gate.num_qubits()

        assert np.allclose(cirq.unitary(gate), np.eye(2**n_qubits))
        cirq.testing.assert_decompose_is_consistent_with_unitary(gate)

        operator = openfermion.InteractionOperator.zero(n_qubits)
        assert gate_type.from_interaction_operator(operator=operator) is None

<<<<<<< HEAD

=======
>>>>>>> 819226e2
@pytest.mark.parametrize(
    'weights,exponent',
    [((np.random.uniform(-5, 5) + 1j * np.random.uniform(-5, 5),
       np.random.uniform(-5, 5)), np.random.uniform(-5, 5)) for _ in range(5)])
def test_quadratic_fermionic_simulation_gate_unitary(weights, exponent):
    generator = np.zeros((4, 4), dtype=np.complex128)
    # w0 |10><01| + h.c.
    generator[2, 1] = weights[0]
    generator[1, 2] = weights[0].conjugate()
    # w1 |11><11|
    generator[3, 3] = weights[1]
    expected_unitary = la.expm(-1j * exponent * generator)

    gate = ofc.QuadraticFermionicSimulationGate(weights, exponent=exponent)
    actual_unitary = cirq.unitary(gate)

    assert np.allclose(expected_unitary, actual_unitary)

    symbolic_gate = (ofc.QuadraticFermionicSimulationGate(
        (sympy.Symbol('w0'), sympy.Symbol('w1')), exponent=sympy.Symbol('t')))
    qubits = cirq.LineQubit.range(2)
    circuit = cirq.Circuit(symbolic_gate._decompose_(qubits))
    resolver = {'w0': weights[0], 'w1': weights[1], 't': exponent}
    resolved_circuit = cirq.resolve_parameters(circuit, resolver)
    decomp_unitary = resolved_circuit.unitary(qubit_order=qubits)

    assert np.allclose(expected_unitary, decomp_unitary)

    cirq.testing.assert_decompose_is_consistent_with_unitary(gate)


def test_cubic_fermionic_simulation_gate():
    ofc.testing.assert_eigengate_implements_consistent_protocols(
        ofc.CubicFermionicSimulationGate)


def test_cubic_fermionic_simulation_gate_equality():
    eq = cirq.testing.EqualsTester()
    eq.add_equality_group(
        ofc.CubicFermionicSimulationGate()**0.5,
        ofc.CubicFermionicSimulationGate((1,) * 3, exponent=0.5),
        ofc.CubicFermionicSimulationGate((0.5,) * 3),
    )
    eq.add_equality_group(ofc.CubicFermionicSimulationGate((1j, 0, 0)),)
    eq.add_equality_group(
        ofc.CubicFermionicSimulationGate((sympy.Symbol('s'), 0, 0), exponent=2),
        ofc.CubicFermionicSimulationGate((2 * sympy.Symbol('s'), 0, 0),
                                         exponent=1),
    )
    eq.add_equality_group(
        ofc.CubicFermionicSimulationGate((0, 0.7, 0), global_shift=2),
        ofc.CubicFermionicSimulationGate((0, 0.35, 0),
                                         global_shift=1,
                                         exponent=2),
    )
    eq.add_equality_group(
        ofc.CubicFermionicSimulationGate((1, 1, 1)),
        ofc.CubicFermionicSimulationGate(((1 + 2 * np.pi), 1, 1)),
    )


@pytest.mark.parametrize('exponent,control',
                         itertools.product([0, 1, -1, 0.25, -0.5, 0.1],
                                           [0, 1, 2]))
def test_cubic_fermionic_simulation_gate_consistency_special(exponent, control):
    weights = tuple(np.eye(1, 3, control)[0] * 0.5 * np.pi)
    general_gate = ofc.CubicFermionicSimulationGate(weights, exponent=exponent)
    general_unitary = cirq.unitary(general_gate)

    indices = np.dot(list(itertools.product((0, 1), repeat=3)),
                     (2**np.roll(np.arange(3), -control))[::-1])
    special_gate = cirq.ControlledGate(cirq.ISWAP**-exponent)
    special_unitary = (
        cirq.unitary(special_gate)[indices[:, np.newaxis], indices])

    assert np.allclose(general_unitary, special_unitary)


@pytest.mark.parametrize(
    'weights,exponent',
    [(np.random.uniform(-5, 5, 3) + 1j * np.random.uniform(-5, 5, 3),
      np.random.uniform(-5, 5)) for _ in range(5)])
def test_cubic_fermionic_simulation_gate_consistency_docstring(
        weights, exponent):
    generator = np.zeros((8, 8), dtype=np.complex128)
    # w0 |110><101| + h.c.
    generator[6, 5] = weights[0]
    generator[5, 6] = weights[0].conjugate()
    # w1 |110><011| + h.c.
    generator[6, 3] = weights[1]
    generator[3, 6] = weights[1].conjugate()
    # w2 |101><011| + h.c.
    generator[5, 3] = weights[2]
    generator[3, 5] = weights[2].conjugate()
    expected_unitary = la.expm(-1j * exponent * generator)

    gate = ofc.CubicFermionicSimulationGate(weights, exponent=exponent)
    actual_unitary = cirq.unitary(gate)

    assert np.allclose(expected_unitary, actual_unitary)


def test_quartic_fermionic_simulation_consistency():
    ofc.testing.assert_implements_consistent_protocols(
        ofc.QuarticFermionicSimulationGate())


@pytest.mark.parametrize('weights', list(np.random.rand(10, 3)) + [(1, 0, 1)])
def test_weights_and_exponent(weights):
    exponents = np.linspace(-1, 1, 8)
    gates = tuple(
        ofc.QuarticFermionicSimulationGate(
            weights / exponent, exponent=exponent, absorb_exponent=True)
        for exponent in exponents)

    for g1 in gates:
        for g2 in gates:
            assert cirq.approx_eq(g1, g2, atol=1e-100)

    for i, (gate, exponent) in enumerate(zip(gates, exponents)):
        assert gate.exponent == 1
        new_exponent = exponents[-i]
        new_gate = gate._with_exponent(new_exponent)
        assert new_gate.exponent == new_exponent


quartic_fermionic_simulation_simulator_test_cases = [
    (ofc.QuarticFermionicSimulationGate(
        (0, 0, 0)), 1., np.ones(16) / 4., np.ones(16) / 4., 5e-6),
    (ofc.QuarticFermionicSimulationGate((0.2, -0.1, 0.7)), 0.,
     np.array([1, -1, -1, -1, -1, -1, 1, 1, 1, 1, 1, 1, 1, 1, 1, 1]) / 4.,
     np.array([1, -1, -1, -1, -1, -1, 1, 1, 1, 1, 1, 1, 1, 1, 1, 1]) / 4.,
     5e-6),
    (ofc.QuarticFermionicSimulationGate((0.2, -0.1, 0.7)), 0.3,
     np.array([1, -1, -1, -1, -1, -1, 1, 1, 1, 1, 1, 1, 1, 1, 1, 1]) / 4.,
     np.array([
         1, -1, -1, -np.exp(0.21j), -1, -np.exp(-0.03j),
         np.exp(-0.06j), 1, 1,
         np.exp(-0.06j),
         np.exp(-0.03j), 1,
         np.exp(0.21j), 1, 1, 1
     ]) / 4., 5e-6),
    (ofc.QuarticFermionicSimulationGate((1. / 3, 0, 0)), 1.,
     np.array([0, 0, 0, 0, 0, 0, 1., 0, 0, 1., 0, 0, 0, 0, 0, 0]) / np.sqrt(2),
     np.array([0, 0, 0, 0, 0, 0, 1., 0, 0, 1., 0, 0, 0, 0, 0, 0]) / np.sqrt(2),
     5e-6),
    (ofc.QuarticFermionicSimulationGate((0, np.pi / 3, 0)), 1.,
     np.array([1., 1., 0, 0, 0, 1., 0, 0, 0, 0., -1., 0, 0, 0, 0, 0]) / 2.,
     np.array([
         1., 1., 0, 0, 0, -np.exp(4j * np.pi / 3), 0, 0, 0, 0.,
         -np.exp(1j * np.pi / 3), 0, 0, 0, 0, 0
     ]) / 2., 5e-6),
    (ofc.QuarticFermionicSimulationGate((0, 0, -np.pi / 2)), 1.,
     np.array([0, 0, 0, 0, 0, 0, 0, 0, 0, 0, 0, 0, 1., 0, 0,
               0]), np.array([0, 0, 0, 1, 0, 0, 0, 0, 0, 0, 0, 0, 0, 0, 0,
                              0]), 5e-6),
    (ofc.QuarticFermionicSimulationGate((0, 0, -0.25 * np.pi)), 1.,
     np.array([0, 0, 0, 1, 0, 0, 0, 0, 0, 0, 0, 0, 0, 0, 0, 0]),
     np.array([0, 0, 0, 1, 0, 0, 0, 0, 0, 0, 0, 0, 1j, 0, 0, 0]) / np.sqrt(2),
     5e-6),
    (ofc.QuarticFermionicSimulationGate(
        (-np.pi / 4, np.pi / 6, -np.pi / 2)), 1.,
     np.array([0, 0, 0, 0, 0, 0, 1, 0, 0, 0, 1, 0, 1, 0, 0, 0]) / np.sqrt(3),
     np.array([
         0, 0, 0, 1j, 0, -1j / 2., 1 / np.sqrt(2), 0, 0, 1j / np.sqrt(2),
         np.sqrt(3) / 2, 0, 0, 0, 0, 0
     ]) / np.sqrt(3), 5e-6),
]


@pytest.mark.parametrize('gate, exponent, initial_state, correct_state, atol',
                         quartic_fermionic_simulation_simulator_test_cases)
def test_quartic_fermionic_simulation_on_simulator(gate, exponent,
                                                   initial_state, correct_state,
                                                   atol):

    a, b, c, d = cirq.LineQubit.range(4)
    circuit = cirq.Circuit(gate(a, b, c, d)**exponent)
    result = circuit.final_wavefunction(initial_state)
    cirq.testing.assert_allclose_up_to_global_phase(result,
                                                    correct_state,
                                                    atol=atol)


def test_quartic_fermionic_simulation_eq():
    eq = cirq.testing.EqualsTester()

    eq.add_equality_group(
        ofc.QuarticFermionicSimulationGate((1.2, 0.4, -0.4), exponent=0.5),
        ofc.QuarticFermionicSimulationGate((0.3, 0.1, -0.1), exponent=2),
        ofc.QuarticFermionicSimulationGate((-0.6, -0.2, 0.2), exponent=-1),
        ofc.QuarticFermionicSimulationGate((0.6, 0.2, 2 * np.pi - 0.2)),
    )

    eq.add_equality_group(
        ofc.QuarticFermionicSimulationGate((-0.6, 0.0, 0.3), exponent=0.5))

    eq.make_equality_group(lambda: ofc.QuarticFermionicSimulationGate(
        (0.1, -0.3, 0.0), exponent=0.0))
    eq.make_equality_group(lambda: ofc.QuarticFermionicSimulationGate(
        (1., -1., 0.5), exponent=0.75))


def test_quartic_fermionic_simulation_gate_text_diagram():
    gate = ofc.QuarticFermionicSimulationGate((1, 1, 1))
    qubits = cirq.LineQubit.range(6)
    circuit = cirq.Circuit([gate(*qubits[:4]), gate(*qubits[-4:])])

    actual_text_diagram = circuit.to_text_diagram()
    expected_text_diagram = """
0: ───⇊⇈────────
      │
1: ───⇊⇈────────
      │
2: ───⇊⇈───⇊⇈───
      │    │
3: ───⇊⇈───⇊⇈───
           │
4: ────────⇊⇈───
           │
5: ────────⇊⇈───
    """.strip()
    assert actual_text_diagram == expected_text_diagram

    actual_text_diagram = circuit.to_text_diagram(use_unicode_characters=False)
    expected_text_diagram = """
0: ---a*a*aa------------
      |
1: ---a*a*aa------------
      |
2: ---a*a*aa---a*a*aa---
      |        |
3: ---a*a*aa---a*a*aa---
               |
4: ------------a*a*aa---
               |
5: ------------a*a*aa---
    """.strip()
    assert actual_text_diagram == expected_text_diagram


test_weights = [1.0, 0.5, 0.25, 0.1, 0.0, -0.5]


@pytest.mark.parametrize('weights',
                         itertools.chain(
                             itertools.product(test_weights, repeat=3),
                             np.random.rand(10, 3)))
def test_quartic_fermionic_simulation_decompose(weights):
    cirq.testing.assert_decompose_is_consistent_with_unitary(
        ofc.QuarticFermionicSimulationGate(weights))


@pytest.mark.parametrize(
    'weights,exponent',
    [(np.random.uniform(-5, 5, 3) + 1j * np.random.uniform(-5, 5, 3),
      np.random.uniform(-5, 5)) for _ in range(5)])
def test_quartic_fermionic_simulation_unitary(weights, exponent):
    generator = np.zeros((1 << 4,) * 2, dtype=np.complex128)

    # w0 |1001><0110| + h.c.
    generator[9, 6] = weights[0]
    generator[6, 9] = weights[0].conjugate()
    # w1 |1010><0101| + h.c.
    generator[10, 5] = weights[1]
    generator[5, 10] = weights[1].conjugate()
    # w2 |1100><0011| + h.c.
    generator[12, 3] = weights[2]
    generator[3, 12] = weights[2].conjugate()
    expected_unitary = la.expm(-1j * exponent * generator)

    gate = ofc.QuarticFermionicSimulationGate(weights, exponent=exponent)
    actual_unitary = cirq.unitary(gate)

    assert np.allclose(expected_unitary, actual_unitary)

    cirq.testing.assert_decompose_is_consistent_with_unitary(gate)


@pytest.mark.parametrize(
    'weights,exponent',
    [(np.random.uniform(-5, 5, 3) + 1j * np.random.uniform(-5, 5, 3),
      np.random.uniform(-5, 5)) for _ in range(5)])
def test_quartic_fermionic_simulation_apply_unitary(weights, exponent):
    gate = ofc.QuarticFermionicSimulationGate(weights, exponent=exponent)
    cirq.testing.assert_has_consistent_apply_unitary(gate, atol=5e-6)<|MERGE_RESOLUTION|>--- conflicted
+++ resolved
@@ -23,13 +23,9 @@
 
 import openfermioncirq as ofc
 from openfermioncirq.gates.fermionic_simulation import (
-<<<<<<< HEAD
+    interaction_operator_from_fermionic_simulation_gates,
     state_swap_eigen_component,
-    interaction_operator_from_fermionic_simulation_gates,
 )
-=======
-    state_swap_eigen_component)
->>>>>>> 819226e2
 
 
 def test_state_swap_eigen_component_args():
@@ -152,7 +148,6 @@
         gate.permute([1] * n_qubits)
 
 
-<<<<<<< HEAD
 def assert_interaction_operator_consistent(gate):
     interaction_op = gate.to_interaction_operator()
     other_gate = gate.from_interaction_operator(operator=interaction_op)
@@ -173,8 +168,6 @@
     assert interaction_op == other_interaction_op
 
 
-=======
->>>>>>> 819226e2
 random_quadratic_gates = [random_fermionic_simulation_gate(2) for _ in range(5)]
 manual_quadratic_gates = [
     ofc.QuadraticFermionicSimulationGate(weights)
@@ -225,10 +218,7 @@
         operator = openfermion.InteractionOperator.zero(n_qubits)
         assert gate_type.from_interaction_operator(operator=operator) is None
 
-<<<<<<< HEAD
-
-=======
->>>>>>> 819226e2
+
 @pytest.mark.parametrize(
     'weights,exponent',
     [((np.random.uniform(-5, 5) + 1j * np.random.uniform(-5, 5),
