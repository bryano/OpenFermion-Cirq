# Licensed under the Apache License, Version 2.0 (the "License");
# you may not use this file except in compliance with the License.
# You may obtain a copy of the License at
#
#     https://www.apache.org/licenses/LICENSE-2.0
#
# Unless required by applicable law or agreed to in writing, software
# distributed under the License is distributed on an "AS IS" BASIS,
# WITHOUT WARRANTIES OR CONDITIONS OF ANY KIND, either express or implied.
# See the License for the specific language governing permissions and
# limitations under the License.

"""Subclasses of abstract classes for use in tests."""

from typing import Iterable, Optional, Sequence, Union, cast

import numpy
import sympy

import cirq

from openfermioncirq.optimization.algorithm import OptimizationAlgorithm
from openfermioncirq.optimization.black_box import BlackBox, StatefulBlackBox
from openfermioncirq.optimization.result import OptimizationResult
from openfermioncirq.variational.ansatz import VariationalAnsatz
from openfermioncirq.variational.objective import VariationalObjective


class ExampleAlgorithm(OptimizationAlgorithm):
    """Evaluates 5 random points and returns the best answer found."""

    def optimize(self,
                 black_box: BlackBox,
                 initial_guess: Optional[numpy.ndarray]=None,
                 initial_guess_array: Optional[numpy.ndarray]=None
                 ) -> OptimizationResult:
        opt = numpy.inf
        opt_params = None
        for _ in range(5):
            guess = numpy.random.randn(black_box.dimension)
            val = black_box.evaluate(guess)
            if val < opt:
                opt = val
                opt_params = guess
        return OptimizationResult(
                optimal_value=opt,
                optimal_parameters=cast(numpy.ndarray, opt_params),
                num_evaluations=1,
                cost_spent=0.0,
                status=0,
                message='success')


class LazyAlgorithm(OptimizationAlgorithm):
    """Just returns the initial guess, or the zeros vector."""

    def optimize(self,
                 black_box: BlackBox,
                 initial_guess: Optional[numpy.ndarray]=None,
                 initial_guess_array: Optional[numpy.ndarray]=None
                 ) -> OptimizationResult:
        if initial_guess is None:
            # coverage: ignore
            initial_guess = numpy.zeros(black_box.dimension)
        opt = black_box.evaluate(initial_guess)
        return OptimizationResult(
                optimal_value=opt,
                optimal_parameters=initial_guess,
                num_evaluations=1,
                cost_spent=0.0,
                status=0,
                message='success')


class ExampleBlackBox(BlackBox):
    """Returns the sum of the squares of the inputs."""

    @property
    def dimension(self) -> int:
        return 2

    def _evaluate(self,
                  x: numpy.ndarray) -> float:
        return numpy.sum(x**2)


class ExampleBlackBoxNoisy(ExampleBlackBox):
    """Returns the sum of the squares of the inputs plus some noise.
    The noise is drawn from the standard normal distribution, then divided
    by the cost provided.
    """

    def _evaluate_with_cost(self,
                            x: numpy.ndarray,
                            cost: float) -> float:
        return numpy.sum(x**2) + numpy.random.randn() / cost


class ExampleStatefulBlackBox(ExampleBlackBox, StatefulBlackBox):
    """Returns the sum of the squares of the inputs."""
    pass


class ExampleAnsatz(VariationalAnsatz):
    """An example variational ansatz.

    The ansatz produces the operations::

        0: ───X^theta0───@───X^theta0───M('all')───
                         │              │
        1: ───X^theta1───@───X^theta1───M──────────
    """

    def params(self) -> Iterable[sympy.Symbol]:
        for i in range(2):
            yield sympy.Symbol('theta{}'.format(i))

    def _generate_qubits(self) -> Sequence[cirq.QubitId]:
        return cirq.LineQubit.range(2)

    def operations(self, qubits: Sequence[cirq.QubitId]) -> cirq.OP_TREE:
        a, b = qubits
        yield cirq.XPowGate(exponent=sympy.Symbol('theta0')).on(a)
        yield cirq.XPowGate(exponent=sympy.Symbol('theta1')).on(b)
        yield cirq.CZ(a, b)
<<<<<<< HEAD
        yield cirq.XPowGate(exponent=cirq.Symbol('theta0')).on(a)
        yield cirq.XPowGate(exponent=cirq.Symbol('theta1')).on(b)
        yield cirq.MeasurementGate(2, 'all').on(a, b)
=======
        yield cirq.XPowGate(exponent=sympy.Symbol('theta0')).on(a)
        yield cirq.XPowGate(exponent=sympy.Symbol('theta1')).on(b)
        yield cirq.measure(a, b, key='all')
>>>>>>> dc7a6b33


class ExampleVariationalObjective(VariationalObjective):
    """An example variational objective.

    The value of the study is the number of qubits that were measured to be 1.
    """

    def value(self,
              circuit_output: Union[cirq.TrialResult,
                                    cirq.SimulationTrialResult,
                                    numpy.ndarray]
              ) -> float:
        measurements = circuit_output.measurements['all']
        return numpy.sum(measurements)


class ExampleVariationalObjectiveNoisy(ExampleVariationalObjective):
    """An example variational objective with a noise model.

    The noise is drawn from the standard normal distribution, then divided
    by the cost provided. If a cost is not specified, the noise is 0.
    """

    def noise(self, cost: Optional[float]=None) -> float:
        if cost is None:
            return 0.0  # coverage: ignore
        return numpy.random.randn() / cost<|MERGE_RESOLUTION|>--- conflicted
+++ resolved
@@ -123,15 +123,9 @@
         yield cirq.XPowGate(exponent=sympy.Symbol('theta0')).on(a)
         yield cirq.XPowGate(exponent=sympy.Symbol('theta1')).on(b)
         yield cirq.CZ(a, b)
-<<<<<<< HEAD
-        yield cirq.XPowGate(exponent=cirq.Symbol('theta0')).on(a)
-        yield cirq.XPowGate(exponent=cirq.Symbol('theta1')).on(b)
-        yield cirq.MeasurementGate(2, 'all').on(a, b)
-=======
         yield cirq.XPowGate(exponent=sympy.Symbol('theta0')).on(a)
         yield cirq.XPowGate(exponent=sympy.Symbol('theta1')).on(b)
         yield cirq.measure(a, b, key='all')
->>>>>>> dc7a6b33
 
 
 class ExampleVariationalObjective(VariationalObjective):
